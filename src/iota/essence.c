--- conflicted
+++ resolved
@@ -15,15 +15,12 @@
 #include "cx.h"
 #include "api.h"
 
+#include "essence.h"
+
 #ifndef FUZZING
  #include "iota_io.h"
  #include "iota/ed25519.h"
 #endif
-<<<<<<< HEAD
-
-#include "essence.h"
-=======
->>>>>>> 60e7ba2a
 
 // gcc doesn't know this and ledger's SDK cannot be compiled with Werror!
 //#pragma GCC diagnostic error "-Werror"
