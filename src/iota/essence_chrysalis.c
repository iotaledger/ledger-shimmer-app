--- conflicted
+++ resolved
@@ -23,12 +23,6 @@
 #include "iota/ed25519.h"
 #endif
 
-<<<<<<< HEAD
-// gcc doesn't know this and ledger's SDK cannot be compiled with Werror!
-//#pragma GCC diagnostic error "-Werror"
-//#pragma GCC diagnostic error "-Wpedantic"
-=======
->>>>>>> 8c78a768
 #pragma GCC diagnostic error "-Wall"
 #pragma GCC diagnostic error "-Wextra"
 #pragma GCC diagnostic error "-Wmissing-prototypes"
