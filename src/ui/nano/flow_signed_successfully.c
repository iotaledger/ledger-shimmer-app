/*
 * generic_error.c
 *
 *  Created on: 26.10.2020
 *      Author: thomas
 */

#include "os.h"
#include "ux.h"
#include "glyphs.h"

<<<<<<< HEAD
// gcc doesn't know this and ledger's SDK cannot be compiled with Werror!
//#pragma GCC diagnostic error "-Werror"
//#pragma GCC diagnostic error "-Wpedantic"
=======
>>>>>>> 8c78a768
#pragma GCC diagnostic error "-Wall"
#pragma GCC diagnostic error "-Wextra"

// clang-format off
UX_STEP_NOCB(
    ux_signed_successfully,
    pbb,
    {
    &C_x_icon_check,
    "Signed",
    "Successfully"
    }
);

UX_FLOW(
    ux_flow_signed_successfully,
    &ux_signed_successfully,
    FLOW_END_STEP
);
// clang-format on

void flow_signed_successfully()
{
    ux_flow_init(0, ux_flow_signed_successfully, NULL);
}<|MERGE_RESOLUTION|>--- conflicted
+++ resolved
@@ -9,12 +9,6 @@
 #include "ux.h"
 #include "glyphs.h"
 
-<<<<<<< HEAD
-// gcc doesn't know this and ledger's SDK cannot be compiled with Werror!
-//#pragma GCC diagnostic error "-Werror"
-//#pragma GCC diagnostic error "-Wpedantic"
-=======
->>>>>>> 8c78a768
 #pragma GCC diagnostic error "-Wall"
 #pragma GCC diagnostic error "-Wextra"
 
