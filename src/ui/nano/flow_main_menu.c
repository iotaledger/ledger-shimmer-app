--- conflicted
+++ resolved
@@ -22,12 +22,6 @@
 
 static char switch_state[9];
 
-<<<<<<< HEAD
-// gcc doesn't know this and ledger's SDK cannot be compiled with Werror!
-//#pragma GCC diagnostic error "-Werror"
-//#pragma GCC diagnostic error "-Wpedantic"
-=======
->>>>>>> 8c78a768
 #pragma GCC diagnostic error "-Wall"
 #pragma GCC diagnostic error "-Wextra"
 
