--- conflicted
+++ resolved
@@ -17,12 +17,6 @@
 #include "iota/constants.h"
 #include "ui_common.h"
 
-<<<<<<< HEAD
-// gcc doesn't know this and ledger's SDK cannot be compiled with Werror!
-//#pragma GCC diagnostic error "-Werror"
-//#pragma GCC diagnostic error "-Wpedantic"
-=======
->>>>>>> 8c78a768
 #pragma GCC diagnostic error "-Wall"
 #pragma GCC diagnostic error "-Wextra"
 
