
#include "ui.h"

#include "nano/flow_user_confirm.h"
#include "nano/flow_main_menu.h"
#include "nano/flow_generating_addresses.h"
#include "nano/flow_generic_error.h"
#include "nano/flow_rejected.h"
#include "nano/flow_signed_successfully.h"
#include "nano/flow_signing.h"

<<<<<<< HEAD
// gcc doesn't know this and ledger's SDK cannot be compiled with Werror!
//#pragma GCC diagnostic error "-Werror"
//#pragma GCC diagnostic error "-Wpedantic"
=======
>>>>>>> 8c78a768
#pragma GCC diagnostic error "-Wall"
#pragma GCC diagnostic error "-Wextra"
#pragma GCC diagnostic error "-Wmissing-prototypes"

void ui_reset()
{
}

void ui_init()
{
    flow_init();
    flow_main_menu();
}

void ui_timer_event()
{
    flow_timer_event();
}

uint8_t ui_show(uint8_t flow)
{
    switch (flow) {
    case FLOW_MAIN_MENU:
        flow_main_menu();
        break;
    case FLOW_GENERATING_ADDRESSES:
        flow_generating_addresses();
        break;
    case FLOW_GENERIC_ERROR:
        flow_generic_error();
        break;
    case FLOW_REJECTED:
        flow_rejected();
        break;
    case FLOW_SIGNED_SUCCESSFULLY:
        flow_signed_successfully();
        break;
    case FLOW_SIGNING:
        flow_signing();
        break;
    default:
        flow_main_menu();
        return 0;
    }
    return 1;
}<|MERGE_RESOLUTION|>--- conflicted
+++ resolved
@@ -9,12 +9,6 @@
 #include "nano/flow_signed_successfully.h"
 #include "nano/flow_signing.h"
 
-<<<<<<< HEAD
-// gcc doesn't know this and ledger's SDK cannot be compiled with Werror!
-//#pragma GCC diagnostic error "-Werror"
-//#pragma GCC diagnostic error "-Wpedantic"
-=======
->>>>>>> 8c78a768
 #pragma GCC diagnostic error "-Wall"
 #pragma GCC diagnostic error "-Wextra"
 #pragma GCC diagnostic error "-Wmissing-prototypes"
