#include <string.h>

#include "os.h"
#include "macros.h"

#include "iota_io.h"
#include "api.h"
#include "iota/constants.h"

#include "ui/nano/flow_user_confirm.h"

// gcc doesn't know this and ledger's SDK cannot be compiled with Werror!
//#pragma GCC diagnostic error "-Werr"
//#pragma GCC diagnostic error "-Wpedantic"
#pragma GCC diagnostic error "-Wall"
#pragma GCC diagnostic error "-Wextra"
#pragma GCC diagnostic error "-Wmissing-prototypes"

extern unsigned char G_io_apdu_buffer[IO_APDU_BUFFER_SIZE];

void io_initialize()
{
    memset(G_io_apdu_buffer, 0, IO_APDU_BUFFER_SIZE);
    api_initialize(APP_MODE_INIT, 0);
}

void io_send(const void *ptr, unsigned int length, unsigned short sw)
{
<<<<<<< HEAD

=======
>>>>>>> 0cef61f2
    if (length > IO_APDU_BUFFER_SIZE - 2) {
        THROW(SW_UNKNOWN);
    }

    if ((uint32_t)G_io_apdu_buffer != (uint32_t)ptr) {
        memcpy(G_io_apdu_buffer, ptr, length);
    }

    G_io_apdu_buffer[length++] = sw >> 8;
    G_io_apdu_buffer[length++] = sw >> 0;

    // just send, the response is handled in the main loop
    io_exchange(CHANNEL_APDU | IO_RETURN_AFTER_TX, length);
}

uint8_t *io_get_buffer()
{
    return G_io_apdu_buffer;
}

unsigned int iota_dispatch(const uint8_t ins, const uint8_t p1,
                           const uint8_t p2, const uint8_t len,
                           const unsigned char *input_data, uint8_t is_locked)
{
    // commands that can be executed on a locked ledger
    // this is useful for initializing the ledger without errors
    if (is_locked && !(ins == INS_NONE || ins == INS_GET_APP_CONFIG ||
                       ins == INS_SET_ACCOUNT || ins == INS_RESET ||
                       ins == INS_CLEAR_DATA_BUFFER)) {
        THROW(SW_DEVICE_IS_LOCKED);
    }

    // check second byte for instruction
    switch (ins) {
    case INS_NONE:
        return 0;

    case INS_GET_APP_CONFIG:
        return api_get_app_config(is_locked);

    case INS_SET_ACCOUNT:
        return api_set_account(p1, input_data, len);

    case INS_RESET:
        return api_reset();

    case INS_WRITE_DATA_BLOCK:
        return api_write_data_block(p1, input_data, len);

    case INS_PREPARE_SIGNING:
        return api_prepare_signing(p2, input_data, len);

    case INS_PREPARE_BLINDSIGNING:
        return api_prepare_blindsigning();

    case INS_GENERATE_ADDRESS:
        return api_generate_address(p1, input_data, len);

    case INS_GET_DATA_BUFFER_STATE:
        return api_get_data_buffer_state();

    case INS_CLEAR_DATA_BUFFER:
        return api_clear_data_buffer();

    case INS_USER_CONFIRM_ESSENCE:
        return api_user_confirm_essence();

    case INS_SIGN_SINGLE:
        return api_sign(p1);

    case INS_READ_DATA_BLOCK:
        return api_read_data_block(p1);

    case INS_SHOW_FLOW:
        return api_show_flow(p1);

#ifdef APP_DEBUG
    case INS_DUMP_MEMORY:
        return api_dump_memory(p1);
    case INS_SET_NON_INTERACTIVE_MODE:
        return api_set_non_interactive_mode(p1);
#endif

        // unknown command ??
    default:
        THROW(SW_INS_NOT_SUPPORTED);
    }
    return 0; // to satisfy the compiler
}<|MERGE_RESOLUTION|>--- conflicted
+++ resolved
@@ -26,10 +26,6 @@
 
 void io_send(const void *ptr, unsigned int length, unsigned short sw)
 {
-<<<<<<< HEAD
-
-=======
->>>>>>> 0cef61f2
     if (length > IO_APDU_BUFFER_SIZE - 2) {
         THROW(SW_UNKNOWN);
     }
